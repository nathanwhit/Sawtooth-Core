# Copyright 2017 Intel Corporation
#
# Licensed under the Apache License, Version 2.0 (the "License");
# you may not use this file except in compliance with the License.
# You may obtain a copy of the License at
#
#     http://www.apache.org/licenses/LICENSE-2.0
#
# Unless required by applicable law or agreed to in writing, software
# distributed under the License is distributed on an "AS IS" BASIS,
# WITHOUT WARRANTIES OR CONDITIONS OF ANY KIND, either express or implied.
# See the License for the specific language governing permissions and
# limitations under the License.
# ------------------------------------------------------------------------------

from abc import ABCMeta
from abc import abstractmethod
import logging
from threading import RLock

from sawtooth_validator.journal.block_wrapper import BlockStatus
from sawtooth_validator.journal.block_wrapper import BlockWrapper
from sawtooth_validator.journal.block_wrapper import NULL_BLOCK_IDENTIFIER
from sawtooth_validator.journal.consensus.consensus_factory import \
    ConsensusFactory
from sawtooth_validator.protobuf.transaction_receipt_pb2 import \
    TransactionReceipt
from sawtooth_validator.metrics.wrappers import CounterWrapper
from sawtooth_validator.metrics.wrappers import GaugeWrapper


LOGGER = logging.getLogger(__name__)


class ForkResolutionResult:
    def __init__(self, chain_head, block):
        self.block = block
        self.chain_head = chain_head
        self.new_chain = []
        self.current_chain = []
        self.committed_batches = []
        self.uncommitted_batches = []
        self.commit_new_chain = False

    def __bool__(self):
        return self.commit_new_chain


class ForkResolutionAborted(Exception):
    """
    Indication that the resolution of this fork has terminated for an expected
    reason and that resolution should be terminated.
    """
    pass


class ChainHeadUpdated(Exception):
    """Raised when a chain head changed event is detected and we need to abort
    processing and restart processing with the new chain head.
    """
    pass


<<<<<<< HEAD
=======
# pylint: disable=stop-iteration-return
def look_ahead(iterable):
    """Pass through all values from the given iterable, augmented by the
    information if there are more values to come after the current one
    (True), or if it is the last value (False).
    """
    # Get an iterator and pull the first value.
    it = iter(iterable)
    last = next(it)
    # Run the iterator to exhaustion (starting from the second value).
    for val in it:
        # Report the *previous* value (more to come).
        yield last, True
        last = val
    # Report the last value.
    yield last, False


class BlockValidator(object):
    """
    Responsible for validating a block, handles both chain extensions and fork
    will determine if the new block should be the head of the chain and return
    the information necessary to do the switch if necessary.
    """

    def __init__(self,
                 consensus_module,
                 block_cache,
                 new_block,
                 state_view_factory,
                 done_cb,
                 executor,
                 squash_handler,
                 identity_signer,
                 data_dir,
                 config_dir,
                 permission_verifier):
        """Initialize the BlockValidator
        Args:
             consensus_module: The consensus module that contains
             implementation of the consensus algorithm to use for block
             validation.
             block_cache: The cache of all recent blocks and the processing
             state associated with them.
             new_block: The block to validate.
             state_view_factory: The factory object to create.
             done_cb: The method to call when block validation completed
             executor: The thread pool to process block validations.
             squash_handler: A parameter passed when creating transaction
             schedulers.
             identity_signer: A cryptographic signer for signing blocks.
             data_dir: Path to location where persistent data for the
             consensus module can be stored.
             config_dir: Path to location where config data for the
             consensus module can be found.
        Returns:
            None
        """
        self._consensus_module = consensus_module
        self._block_cache = block_cache
        self._chain_commit_state = ChainCommitState(
            self._block_cache.block_store, [])
        self._new_block = new_block

        # Set during execution of the of the  BlockValidation to the current
        # chain_head at that time.
        self._chain_head = None

        self._state_view_factory = state_view_factory
        self._done_cb = done_cb
        self._executor = executor
        self._squash_handler = squash_handler
        self._identity_signer = identity_signer
        self._data_dir = data_dir
        self._config_dir = config_dir
        self._result = {
            'new_block': new_block,
            'chain_head': None,
            'new_chain': [],
            'cur_chain': [],
            'committed_batches': [],
            'uncommitted_batches': [],
            'num_transactions': 0
        }
        self._permission_verifier = permission_verifier

        self._validation_rule_enforcer = \
            ValidationRuleEnforcer(SettingsViewFactory(state_view_factory))

    def _get_previous_block_root_state_hash(self, blkw):
        if blkw.previous_block_id == NULL_BLOCK_IDENTIFIER:
            return INIT_ROOT_KEY

        return self._block_cache[blkw.previous_block_id].state_root_hash

    def _txn_header(self, txn):
        txn_hdr = TransactionHeader()
        txn_hdr.ParseFromString(txn.header)
        return txn_hdr

    def _verify_batch_transactions(self, batch):
        """Verify that all transactions in are unique and that all
        transactions dependencies in this batch have been satisfied, ie
        already committed by this block or prior block in the chain.

        :param batch: the batch to verify
        :return:
        Boolean: True if all dependencies are present and all transactions
        are unique.
        """
        for txn in batch.transactions:
            txn_hdr = self._txn_header(txn)
            if self._chain_commit_state.has_transaction(txn.header_signature):
                LOGGER.debug(
                    "Block rejected due to duplicate"
                    " transaction, transaction: %s",
                    txn.header_signature[:8])
                raise InvalidBatch()
            for dep in txn_hdr.dependencies:
                if not self._chain_commit_state.has_transaction(dep):
                    LOGGER.debug(
                        "Block rejected due to missing "
                        "transaction dependency, transaction %s "
                        "depends on %s",
                        txn.header_signature[:8],
                        dep[:8])
                    raise InvalidBatch()
            self._chain_commit_state.add_txn(txn.header_signature)

    def _verify_block_batches(self, blkw):
        if blkw.block.batches:
            prev_state = self._get_previous_block_root_state_hash(blkw)
            scheduler = self._executor.create_scheduler(
                self._squash_handler, prev_state)
            self._executor.execute(scheduler)
            try:
                for batch, has_more in look_ahead(blkw.block.batches):
                    if self._chain_commit_state.has_batch(
                            batch.header_signature):
                        LOGGER.debug("Block(%s) rejected due to duplicate "
                                     "batch, batch: %s", blkw,
                                     batch.header_signature[:8])
                        raise InvalidBatch()

                    self._verify_batch_transactions(batch)
                    self._chain_commit_state.add_batch(
                        batch, add_transactions=False)
                    if has_more:
                        scheduler.add_batch(batch)
                    else:
                        scheduler.add_batch(batch, blkw.state_root_hash)
            except InvalidBatch:
                LOGGER.debug("Invalid batch %s encountered during "
                             "verification of block %s",
                             batch.header_signature[:8],
                             blkw)
                scheduler.cancel()
                return False
            except Exception:
                scheduler.cancel()
                raise

            scheduler.finalize()
            scheduler.complete(block=True)
            state_hash = None

            for batch in blkw.batches:
                batch_result = scheduler.get_batch_execution_result(
                    batch.header_signature)
                if batch_result is not None and batch_result.is_valid:
                    txn_results = \
                        scheduler.get_transaction_execution_results(
                            batch.header_signature)
                    blkw.execution_results.extend(txn_results)
                    state_hash = batch_result.state_hash
                    blkw.num_transactions += len(batch.transactions)
                else:
                    return False
            if blkw.state_root_hash != state_hash:
                LOGGER.debug("Block(%s) rejected due to state root hash "
                             "mismatch: %s != %s", blkw, blkw.state_root_hash,
                             state_hash)
                return False
        return True

    def _validate_permissions(self, blkw):
        """
        Validate that all of the batch signers and transaction signer for the
        batches in the block are permitted by the transactor permissioning
        roles stored in state as of the previous block. If a transactor is
        found to not be permitted, the block is invalid.
        """
        if blkw.block_num != 0:
            try:
                state_root = self._get_previous_block_root_state_hash(blkw)
            except KeyError:
                LOGGER.debug(
                    "Block rejected due to missing" + " predecessor: %s", blkw)
                return False
            for batch in blkw.batches:
                if not self._permission_verifier.is_batch_signer_authorized(
                        batch, state_root):
                    return False
        return True

    def _validate_on_chain_rules(self, blkw):
        """
        Validate that the block conforms to all validation rules stored in
        state. If the block breaks any of the stored rules, the block is
        invalid.
        """
        if blkw.block_num != 0:
            try:
                state_root = self._get_previous_block_root_state_hash(blkw)
            except KeyError:
                LOGGER.debug(
                    "Block rejected due to missing" + " predecessor: %s", blkw)
                return False
            return self._validation_rule_enforcer.validate(blkw, state_root)
        return True

    def validate_block(self, blkw):
        # pylint: disable=broad-except
        try:
            if blkw.status == BlockStatus.Valid:
                return True
            elif blkw.status == BlockStatus.Invalid:
                return False
            else:
                valid = True

                valid = self._validate_permissions(blkw)

                if valid:
                    public_key = \
                        self._identity_signer.get_public_key().as_hex()
                    consensus = self._consensus_module.BlockVerifier(
                        block_cache=self._block_cache,
                        state_view_factory=self._state_view_factory,
                        data_dir=self._data_dir,
                        config_dir=self._config_dir,
                        validator_id=public_key)
                    valid = consensus.verify_block(blkw)

                if valid:
                    valid = self._validate_on_chain_rules(blkw)

                if valid:
                    valid = self._verify_block_batches(blkw)

                # since changes to the chain-head can change the state of the
                # blocks in BlockStore we have to revalidate this block.
                block_store = self._block_cache.block_store
                if (self._chain_head is not None
                        and self._chain_head.identifier !=
                        block_store.chain_head.identifier):
                    raise ChainHeadUpdated()

                blkw.status = \
                    BlockStatus.Valid if valid else BlockStatus.Invalid

                return valid
        except ChainHeadUpdated as chu:
            raise chu
        except Exception:
            LOGGER.exception(
                "Unhandled exception BlockPublisher.validate_block()")
            return False

    def _find_common_height(self, new_chain, cur_chain):
        """
        Walk back on the longest chain until we find a predecessor that is the
        same height as the other chain.
        The blocks are recorded in the corresponding lists
        and the blocks at the same height are returned
        """
        new_blkw = self._new_block
        cur_blkw = self._chain_head
        # 1) find the common ancestor of this block in the current chain
        # Walk back until we have both chains at the same length

        # Walk back the new chain to find the block that is the
        # same height as the current head.
        if new_blkw.block_num > cur_blkw.block_num:
            # new chain is longer
            # walk the current chain back until we find the block that is the
            # same height as the current chain.
            while new_blkw.block_num > cur_blkw.block_num and \
                    new_blkw.previous_block_id != NULL_BLOCK_IDENTIFIER:
                new_chain.append(new_blkw)
                try:
                    new_blkw = \
                        self._block_cache[
                            new_blkw.previous_block_id]
                except KeyError:
                    LOGGER.debug(
                        "Block rejected due to missing" + " predecessor: %s",
                        new_blkw)
                    for b in new_chain:
                        b.status = BlockStatus.Invalid
                    raise BlockValidationAborted()
        elif new_blkw.block_num < cur_blkw.block_num:
            # current chain is longer
            # walk the current chain back until we find the block that is the
            # same height as the new chain.
            while (cur_blkw.block_num > new_blkw.block_num
                   and new_blkw.previous_block_id != NULL_BLOCK_IDENTIFIER):
                cur_chain.append(cur_blkw)
                cur_blkw = self._block_cache[cur_blkw.previous_block_id]
        return (new_blkw, cur_blkw)

    def _find_common_ancestor(self, new_blkw, cur_blkw, new_chain, cur_chain):
        """ Finds a common ancestor of the two chains.
        """
        while cur_blkw.identifier != new_blkw.identifier:
            if (cur_blkw.previous_block_id == NULL_BLOCK_IDENTIFIER
                    or new_blkw.previous_block_id == NULL_BLOCK_IDENTIFIER):
                # We are at a genesis block and the blocks are not the same
                LOGGER.info(
                    "Block rejected due to wrong genesis: %s %s",
                    cur_blkw, new_blkw)
                for b in new_chain:
                    b.status = BlockStatus.Invalid
                raise BlockValidationAborted()
            new_chain.append(new_blkw)
            try:
                new_blkw = self._block_cache[new_blkw.previous_block_id]
            except KeyError:
                LOGGER.debug(
                    "Block rejected due to missing" + " predecessor: %s",
                    new_blkw)
                for b in new_chain:
                    b.status = BlockStatus.Invalid
                raise BlockValidationAborted()

            cur_chain.append(cur_blkw)
            cur_blkw = self._block_cache[cur_blkw.previous_block_id]

    def _test_commit_new_chain(self):
        """ Compare the two chains and determine which should be the head.
        """
        public_key = self._identity_signer.get_public_key().as_hex()
        fork_resolver = \
            self._consensus_module.ForkResolver(
                block_cache=self._block_cache,
                state_view_factory=self._state_view_factory,
                data_dir=self._data_dir,
                config_dir=self._config_dir,
                validator_id=public_key)

        return fork_resolver.compare_forks(self._chain_head, self._new_block)

    def _compute_batch_change(self, new_chain, cur_chain):
        """
        Compute the batch change sets.
        """
        committed_batches = []
        for blkw in new_chain:
            for batch in blkw.batches:
                committed_batches.append(batch)

        uncommitted_batches = []
        for blkw in cur_chain:
            for batch in blkw.batches:
                uncommitted_batches.append(batch)

        return (committed_batches, uncommitted_batches)

    def run(self):
        """
        Main entry for Block Validation, Take a given candidate block
        and decide if it is valid then if it is valid determine if it should
        be the new head block. Returns the results to the ChainController
        so that the change over can be made if necessary.
        """
        try:
            LOGGER.info("Starting block validation of : %s", self._new_block)
            cur_chain = self._result["cur_chain"]  # ordered list of the
            # current chain blocks
            new_chain = self._result["new_chain"]  # ordered list of the new
            # chain blocks

            # get the current chain_head.
            self._chain_head = self._block_cache.block_store.chain_head
            self._result['chain_head'] = self._chain_head

            # 1) Find the common ancestor block, the root of the fork.
            # walk back till both chains are the same height
            (new_blkw, cur_blkw) = self._find_common_height(new_chain,
                                                            cur_chain)

            # 2) Walk back until we find the common ancestor
            self._find_common_ancestor(new_blkw, cur_blkw,
                                       new_chain, cur_chain)

            # 3) Determine the validity of the new fork
            # build the transaction cache to simulate the state of the
            # chain at the common root.
            self._chain_commit_state = ChainCommitState(
                self._block_cache.block_store, cur_chain)

            valid = True
            for block in reversed(new_chain):
                if valid:
                    if not self.validate_block(block):
                        LOGGER.info("Block validation failed: %s", block)
                        valid = False
                    self._result["num_transactions"] += block.num_transactions
                else:
                    LOGGER.info(
                        "Block marked invalid(invalid predecessor): " + "%s",
                        block)
                    block.status = BlockStatus.Invalid

            if not valid:
                self._done_cb(False, self._result)
                return

            # 4) Evaluate the 2 chains to see if the new chain should be
            # committed
            commit_new_chain = self._test_commit_new_chain()

            # 5) Consensus to compute batch sets (only if we are switching).
            if commit_new_chain:
                (self._result["committed_batches"],
                 self._result["uncommitted_batches"]) = \
                    self._compute_batch_change(new_chain, cur_chain)

            # 6) Tell the journal we are done.
            self._done_cb(commit_new_chain, self._result)

            LOGGER.info(
                "Finished block validation of: %s",
                self._new_block)
        except BlockValidationAborted:
            self._done_cb(False, self._result)
            return
        except ChainHeadUpdated:
            self._done_cb(False, self._result)
            return
        except Exception:  # pylint: disable=broad-except
            LOGGER.exception(
                "Block validation failed with unexpected error: %s",
                self._new_block)
            # callback to clean up the block out of the processing list.
            self._done_cb(False, self._result)


>>>>>>> 9776cc1a
class ChainObserver(object, metaclass=ABCMeta):
    @abstractmethod
    def chain_update(self, block, receipts):
        """This method is called by the ChainController on block boundaries.

        Args:
            block (:obj:`BlockWrapper`): The block that was just committed.
            receipts (dict of {str: receipt}): Map of transaction signatures to
                transaction receipts for all transactions in the block."""
        raise NotImplementedError()


class ChainController(object):
    """
    To evaluating new blocks to determine if they should extend or replace
    the current chain. If they are valid extend the chain.
    """

    def __init__(self,
                 block_cache,
                 state_view_factory,
                 chain_head_lock,
                 on_chain_updated,
                 chain_id_manager,
                 identity_public_key,
                 data_dir,
                 config_dir,
                 chain_observers,
                 metrics_registry=None):
        """Initialize the ChainController
        Args:
            block_cache: The cache of all recent blocks and the processing
                state associated with them.
            state_view_factory: The factory object to create
            chain_head_lock: Lock to hold while the chain head is being
                updated, this prevents other components that depend on the
                chain head and the BlockStore from having the BlockStore change
                under them. This lock is only for core Journal components
                (BlockPublisher and ChainController), other components should
                handle block not found errors from the BlockStore explicitly.
            on_chain_updated: The callback to call to notify the rest of the
                 system the head block in the chain has been changed.
            chain_id_manager: The ChainIdManager instance.
            identity_public_key: The public key of this validator.
            data_dir: path to location where persistent data for the
                consensus module can be stored.
            config_dir: path to location where config data for the
                consensus module can be found.
            chain_observers (list of :obj:`ChainObserver`): A list of chain
                observers.
        Returns:
            None
        """
        self._lock = RLock()
        self._chain_head_lock = chain_head_lock
        self._block_cache = block_cache
        self._block_store = block_cache.block_store
        self._state_view_factory = state_view_factory
        self._notify_on_chain_updated = on_chain_updated
        self._identity_public_key = identity_public_key
        self._data_dir = data_dir
        self._config_dir = config_dir

        self._chain_id_manager = chain_id_manager

        self._chain_head = None

        self._chain_observers = chain_observers

        if metrics_registry:
            self._chain_head_gauge = GaugeWrapper(
                metrics_registry.gauge('chain_head', default='no chain head'))
            self._committed_transactions_count = CounterWrapper(
                metrics_registry.counter('committed_transactions_count'))
            self._block_num_gauge = GaugeWrapper(
                metrics_registry.gauge('block_num'))
        else:
            self._chain_head_gauge = GaugeWrapper()
            self._committed_transactions_count = CounterWrapper()
            self._block_num_gauge = GaugeWrapper()

<<<<<<< HEAD
=======
        self._block_queue = queue.Queue()
        self._thread_pool = (
            InstrumentedThreadPoolExecutor(1)
            if thread_pool is None else thread_pool
        )
        self._chain_thread = None

>>>>>>> 9776cc1a
        # Only run this after all member variables have been bound
        self._set_chain_head_from_block_store()

    def _set_chain_head_from_block_store(self):
        try:
            chain_head = self._block_store.chain_head
            if chain_head is not None:
                if chain_head.status == BlockStatus.Valid:
                    self._chain_head = chain_head
                    LOGGER.info(
                        "Chain controller initialized with chain head: %s",
                        self._chain_head)
                    self._chain_head_gauge.set_value(
                        self._chain_head.identifier[:8])
                else:
                    LOGGER.warning(
                        "Tried to set chain head from block store, but chain"
                        " head isn't valid: %s", chain_head)
        except Exception:
            LOGGER.exception(
                "Invalid block store. Head of the block chain cannot be"
                " determined")
            raise

    def start(self):
        self._set_chain_head_from_block_store()
        self._notify_on_chain_updated(self._chain_head)

    def stop(self):
        pass

    @property
    def chain_head(self):
        return self._chain_head

    def on_block_validated(self, block):
        """Try to update the chain with this block. If the chain head updates
        for some other reason, try again."""
        try:
            while True:
                chain_head_updated = False
                try:
                    self.update_chain(block)
                except ChainHeadUpdated:
                    chain_head_updated = True
                if not chain_head_updated:
                    return

        except Exception:  # pylint: disable=broad-except
            LOGGER.exception(
                "Unhandled exception in ChainController.on_block_validated()")

    def update_chain(self, block):
        """Try to update the chain.
        Args:
            block (BlockWrapper): The validated block.
        """
        if self._chain_head is None:
            # Try to set genesis
            self._set_genesis(block)
            return

<<<<<<< HEAD
        result = self.resolve_fork(self._chain_head, block)
=======
                # if the head has changed, since we started the work.
                if result["chain_head"].identifier != \
                        self._chain_head.identifier:
                    LOGGER.info(
                        'Chain head updated from %s to %s while processing '
                        'block: %s',
                        result["chain_head"],
                        self._chain_head,
                        new_block)

                    # If any immediate descendant blocks arrived while this
                    # block was being processed, then submit them for
                    # verification.  Otherwise, add this block back to the
                    # pending queue and resubmit it for verification.
                    if descendant_blocks:
                        LOGGER.debug(
                            'Verify descendant blocks: %s (%s)',
                            new_block,
                            [block.identifier[:8] for block in
                             descendant_blocks])
                        self._submit_blocks_for_verification(
                            descendant_blocks)
                    else:
                        LOGGER.debug('Verify block again: %s ', new_block)
                        self._blocks_pending[new_block.identifier] = []
                        self._submit_blocks_for_verification([new_block])

                # If the head is to be updated to the new block.
                elif commit_new_block:
                    with self._chain_head_lock:
                        self._chain_head = new_block

                        # update the the block store to have the new chain
                        self._block_store.update_chain(result["new_chain"],
                                                       result["cur_chain"])

                        # make sure old chain is in the block_caches
                        self._block_cache.add_chain(result["cur_chain"])

                        LOGGER.info(
                            "Chain head updated to: %s",
                            self._chain_head)

                        self._chain_head_gauge.set_value(
                            self._chain_head.identifier[:8])

                        self._committed_transactions_count.inc(
                            result["num_transactions"])

                        self._block_num_gauge.set_value(
                            self._chain_head.block_num)

                        # tell the BlockPublisher else the chain is updated
                        self._notify_on_chain_updated(
                            self._chain_head,
                            result["committed_batches"],
                            result["uncommitted_batches"])

                        for batch in new_block.batches:
                            if batch.trace:
                                LOGGER.debug("TRACE %s: %s",
                                             batch.header_signature,
                                             self.__class__.__name__)

                    # Submit any immediate descendant blocks for verification
                    LOGGER.debug(
                        'Verify descendant blocks: %s (%s)',
                        new_block,
                        [block.identifier[:8] for block in descendant_blocks])
                    self._submit_blocks_for_verification(descendant_blocks)

                    for block in reversed(result["new_chain"]):
                        receipts = self._make_receipts(block.execution_results)
                        # Update all chain observers
                        for observer in self._chain_observers:
                            observer.chain_update(block, receipts)

                # If the block was determine to be invalid.
                elif new_block.status == BlockStatus.Invalid:
                    # Since the block is invalid, we will never accept any
                    # blocks that are descendants of this block.  We are going
                    # to go through the pending blocks and remove all
                    # descendants we find and mark the corresponding block
                    # as invalid.
                    while descendant_blocks:
                        pending_block = descendant_blocks.pop()
                        pending_block.status = BlockStatus.Invalid
>>>>>>> 9776cc1a

        # Make sure the chain head didn't update while resolving the fork
        if result.chain_head.identifier != self._chain_head.identifier:
            LOGGER.info(
                'Chain head updated from %s to %s while resolving fork with '
                'head: %s', result.chain_head, self._chain_head, block)
            raise ChainHeadUpdated()

        if result.commit_new_chain:
            with self._chain_head_lock:
                self._chain_head = block

                # update the the block store to have the new chain
                self._block_store.update_chain(
                    result.new_chain, result.current_chain)

                LOGGER.info("Chain head updated to: %s", self._chain_head)

                self._chain_head_gauge.set_value(
                    self._chain_head.identifier[:8])

                self._committed_transactions_count.inc(
                    block.transaction_count)

                self._block_num_gauge.set_value(self._chain_head.block_num)

                # tell the BlockPublisher else the chain is updated
                self._notify_on_chain_updated(
                    self._chain_head,
                    result.committed_batches,
                    result.uncommitted_batches)

<<<<<<< HEAD
                for batch in block.batches:
                    if batch.trace:
                        LOGGER.debug(
                            "TRACE %s: %s", batch.header_signature,
                            self.__class__.__name__)
=======
                self._block_cache[block.identifier] = block
                self._blocks_pending[block.identifier] = []
                LOGGER.debug("Block received: %s", block)
                if (block.previous_block_id in self._blocks_processing
                        or block.previous_block_id in self._blocks_pending):
                    LOGGER.debug('Block pending: %s', block)
                    # if the previous block is being processed, put it in a
                    # wait queue, Also need to check if previous block is
                    # in the wait queue.
                    pending_blocks = self._blocks_pending.get(
                        block.previous_block_id,
                        [])
                    # Though rare, the block may already be in the
                    # pending_block list and should not be re-added.
                    if block not in pending_blocks:
                        pending_blocks.append(block)

                    self._blocks_pending[block.previous_block_id] = \
                        pending_blocks
                else:
                    # schedule this block for validation.
                    self._submit_blocks_for_verification([block])
        # pylint: disable=broad-except
        except Exception:
            LOGGER.exception(
                "Unhandled exception in ChainController.on_block_received()")

    def has_block(self, block_id):
        with self._lock:
            if block_id in self._block_cache:
                return True

            if block_id in self._blocks_processing:
                return True
>>>>>>> 9776cc1a

            for blk in result.new_chain:
                receipts = self._make_receipts(blk.execution_results)
                # Update all chain observers
                for observer in self._chain_observers:
                    observer.chain_update(blk, receipts)

        # The block is otherwise valid, but we have determined we
        # don't want it as the chain head.
        else:
            LOGGER.info('Rejected new chain head: %s', block)

    def resolve_fork(self, chain_head, block):
        """Build a ForkResolutionResult for the chain this block is on."""
        result = ForkResolutionResult(chain_head, block)

        if block.status != BlockStatus.Valid:
            result.commit_new_chain = False
            return result

        # Create new local variables for current and new block, since these
        # variables get modified later
        current_block = chain_head
        new_block = block

        # Get all the blocks since the greatest common height from the longer
        # chain.
        if self.compare_chain_height(current_block, new_block):
            current_block, result.current_chain = \
                self.build_fork_diff_to_common_height(current_block, new_block)
        else:
            new_block, result.new_chain = \
                self.build_fork_diff_to_common_height(new_block, current_block)

        # Add blocks to the two chains until a common ancestor is found or
        # raise an exception if no common ancestor is found
        self.extend_fork_diff_to_common_ancestor(
            new_block, current_block, result.new_chain, result.current_chain)

        # First, double check if any predecessors are invalid or unknown.
        # Because the BlockValidator only passes the ChainController blocks
        # if they are valid, this should always be the case..
        for blk in result.new_chain[1:]:
            # This should never happen, because the completer and scheduler
            # should ensure we only receive blocks in order
            if blk.status == BlockStatus.Unknown:
                LOGGER.error(
                    "Chain controller received valid block '%s' but "
                    "predecessor '%s' status is unknown",
                    block, blk)
                raise ForkResolutionAborted()

            if blk.status == BlockStatus.Invalid:
                result.commit_new_chain = False
                return result

        # Ask consensus if the new chain should be committed
        result.commit_new_chain = \
            self._compare_forks_consensus(chain_head, block)

        # If committing the new chain, get the list of committed batches
        # from the current chain that need to be uncommitted and the list
        # of uncommitted batches from the new chain that need to be
        # committed.
        if result.commit_new_chain:
            commit, uncommit = self.get_batch_commit_changes(
                result.new_chain, result.current_chain)
            result.committed_batches = commit
            result.uncommitted_batches = uncommit

        return result

    def _set_genesis(self, block):
        # This is used by a non-genesis journal when it has received the
        # genesis block from the genesis validator
        if block.previous_block_id == NULL_BLOCK_IDENTIFIER:
            chain_id = self._chain_id_manager.get_block_chain_id()
            if chain_id is not None and chain_id != block.identifier:
                LOGGER.warning("Block id does not match block chain id %s. "
                               "Cannot set initial chain head.: %s",
                               chain_id[:8], block.identifier[:8])
            else:

                if block.status == BlockStatus.Valid:
                    if chain_id is None:
                        self._chain_id_manager.save_block_chain_id(
                            block.identifier)
                    self._block_store.update_chain([block])
                    self._chain_head = block
                    self._notify_on_chain_updated(self._chain_head)
                else:
                    LOGGER.warning("The genesis block is not valid. Cannot "
                                   "set chain head: %s", block)

        else:
            LOGGER.warning("Cannot set initial chain head, this is not a "
                           "genesis block: %s", block)

    def _make_receipts(self, results):
        receipts = []
        for result in results:
            receipt = TransactionReceipt()
            receipt.data.extend([data for data in result.data])
            receipt.state_changes.extend(result.state_changes)
            receipt.events.extend(result.events)
            receipt.transaction_id = result.signature
            receipts.append(receipt)
        return receipts

    @staticmethod
    def compare_chain_height(head_a, head_b):
        """Returns True if head_a is taller, False if head_b is taller, and True
        if the heights are the same."""
        return head_a.block_num - head_b.block_num >= 0

    def build_fork_diff_to_common_height(self, head_long, head_short):
        """Returns a list of blocks on the longer chain since the greatest
        common height between the two chains. Note that the chains may not
        have the same block id at the greatest common height.
        Args:
            head_long (BlockWrapper)
            head_short (BlockWrapper)
        Returns:
            (list of BlockWrapper) All blocks in the longer chain since the
            last block in the shorter chain. Ordered newest to oldest.

        Raises:
            ForkResolutionAborted
                The block is missing a predecessor. Note that normally this
                shouldn't happen because of the completer."""
        fork_diff = []

        last = head_short.block_num
        blk = head_long

        while blk.block_num > last:
            if blk.previous_block_id == NULL_BLOCK_IDENTIFIER:
                break

            fork_diff.append(blk)
            try:
                blk = self._block_cache[blk.previous_block_id]
            except KeyError:
                LOGGER.debug(
                    "Failed to build fork diff due to missing predecessor: %s",
                    blk)

                # Mark all blocks in the longer chain since the invalid block
                # as invalid.
                for blk in fork_diff:
                    blk.status = BlockStatus.Invalid
                raise ForkResolutionAborted()

        return blk, fork_diff

    def extend_fork_diff_to_common_ancestor(
        self, new_blkw, cur_blkw, new_chain, cur_chain
    ):
        """ Finds a common ancestor of the two chains. new_blkw and cur_blkw
        must be at the same height, or this will always fail.
        """
        # Add blocks to the corresponding chains until a common ancestor is
        # found.
        while cur_blkw.identifier != new_blkw.identifier:
            if cur_blkw.previous_block_id == NULL_BLOCK_IDENTIFIER or \
               new_blkw.previous_block_id == NULL_BLOCK_IDENTIFIER:
                # If the genesis block is reached and the identifiers are
                # different, the forks are not for the same chain.
                LOGGER.info(
                    "Block rejected due to wrong genesis: %s %s",
                    cur_blkw, new_blkw)

                for b in new_chain:
                    b.status = BlockStatus.Invalid
                raise ForkResolutionAborted()

            new_chain.append(new_blkw)
            try:
                new_blkw = self._block_cache[new_blkw.previous_block_id]
            except KeyError:
                LOGGER.debug(
                    "Block rejected due to missing predecessor: %s",
                    new_blkw)
                for b in new_chain:
                    b.status = BlockStatus.Invalid
                raise ForkResolutionAborted()

            cur_chain.append(cur_blkw)
            cur_blkw = self._block_cache[cur_blkw.previous_block_id]

    def _compare_forks_consensus(self, chain_head, new_block):
        """Ask the consensus module which fork to choose.
        """
        consensus = self._load_consensus(chain_head)
        fork_resolver = consensus.ForkResolver(
            block_cache=self._block_cache,
            state_view_factory=self._state_view_factory,
            data_dir=self._data_dir,
            config_dir=self._config_dir,
            validator_id=self._identity_public_key)
        return fork_resolver.compare_forks(chain_head, new_block)

    @staticmethod
    def get_batch_commit_changes(new_chain, cur_chain):
        """
        Get all the batches that should be committed from the new chain and
        all the batches that should be uncommitted from the current chain.
        """
        committed_batches = []
        for blkw in new_chain:
            for batch in blkw.batches:
                committed_batches.append(batch)

        uncommitted_batches = []
        for blkw in cur_chain:
            for batch in blkw.batches:
                uncommitted_batches.append(batch)

        return (committed_batches, uncommitted_batches)

    def _load_consensus(self, block):
        """Load the consensus module using the state as of the given block."""
        if block is not None:
            return ConsensusFactory.get_configured_consensus_module(
                block.header_signature,
                BlockWrapper.state_view_for_block(
                    block,
                    self._state_view_factory))
        return ConsensusFactory.get_consensus_module('genesis')<|MERGE_RESOLUTION|>--- conflicted
+++ resolved
@@ -61,457 +61,6 @@
     pass
 
 
-<<<<<<< HEAD
-=======
-# pylint: disable=stop-iteration-return
-def look_ahead(iterable):
-    """Pass through all values from the given iterable, augmented by the
-    information if there are more values to come after the current one
-    (True), or if it is the last value (False).
-    """
-    # Get an iterator and pull the first value.
-    it = iter(iterable)
-    last = next(it)
-    # Run the iterator to exhaustion (starting from the second value).
-    for val in it:
-        # Report the *previous* value (more to come).
-        yield last, True
-        last = val
-    # Report the last value.
-    yield last, False
-
-
-class BlockValidator(object):
-    """
-    Responsible for validating a block, handles both chain extensions and fork
-    will determine if the new block should be the head of the chain and return
-    the information necessary to do the switch if necessary.
-    """
-
-    def __init__(self,
-                 consensus_module,
-                 block_cache,
-                 new_block,
-                 state_view_factory,
-                 done_cb,
-                 executor,
-                 squash_handler,
-                 identity_signer,
-                 data_dir,
-                 config_dir,
-                 permission_verifier):
-        """Initialize the BlockValidator
-        Args:
-             consensus_module: The consensus module that contains
-             implementation of the consensus algorithm to use for block
-             validation.
-             block_cache: The cache of all recent blocks and the processing
-             state associated with them.
-             new_block: The block to validate.
-             state_view_factory: The factory object to create.
-             done_cb: The method to call when block validation completed
-             executor: The thread pool to process block validations.
-             squash_handler: A parameter passed when creating transaction
-             schedulers.
-             identity_signer: A cryptographic signer for signing blocks.
-             data_dir: Path to location where persistent data for the
-             consensus module can be stored.
-             config_dir: Path to location where config data for the
-             consensus module can be found.
-        Returns:
-            None
-        """
-        self._consensus_module = consensus_module
-        self._block_cache = block_cache
-        self._chain_commit_state = ChainCommitState(
-            self._block_cache.block_store, [])
-        self._new_block = new_block
-
-        # Set during execution of the of the  BlockValidation to the current
-        # chain_head at that time.
-        self._chain_head = None
-
-        self._state_view_factory = state_view_factory
-        self._done_cb = done_cb
-        self._executor = executor
-        self._squash_handler = squash_handler
-        self._identity_signer = identity_signer
-        self._data_dir = data_dir
-        self._config_dir = config_dir
-        self._result = {
-            'new_block': new_block,
-            'chain_head': None,
-            'new_chain': [],
-            'cur_chain': [],
-            'committed_batches': [],
-            'uncommitted_batches': [],
-            'num_transactions': 0
-        }
-        self._permission_verifier = permission_verifier
-
-        self._validation_rule_enforcer = \
-            ValidationRuleEnforcer(SettingsViewFactory(state_view_factory))
-
-    def _get_previous_block_root_state_hash(self, blkw):
-        if blkw.previous_block_id == NULL_BLOCK_IDENTIFIER:
-            return INIT_ROOT_KEY
-
-        return self._block_cache[blkw.previous_block_id].state_root_hash
-
-    def _txn_header(self, txn):
-        txn_hdr = TransactionHeader()
-        txn_hdr.ParseFromString(txn.header)
-        return txn_hdr
-
-    def _verify_batch_transactions(self, batch):
-        """Verify that all transactions in are unique and that all
-        transactions dependencies in this batch have been satisfied, ie
-        already committed by this block or prior block in the chain.
-
-        :param batch: the batch to verify
-        :return:
-        Boolean: True if all dependencies are present and all transactions
-        are unique.
-        """
-        for txn in batch.transactions:
-            txn_hdr = self._txn_header(txn)
-            if self._chain_commit_state.has_transaction(txn.header_signature):
-                LOGGER.debug(
-                    "Block rejected due to duplicate"
-                    " transaction, transaction: %s",
-                    txn.header_signature[:8])
-                raise InvalidBatch()
-            for dep in txn_hdr.dependencies:
-                if not self._chain_commit_state.has_transaction(dep):
-                    LOGGER.debug(
-                        "Block rejected due to missing "
-                        "transaction dependency, transaction %s "
-                        "depends on %s",
-                        txn.header_signature[:8],
-                        dep[:8])
-                    raise InvalidBatch()
-            self._chain_commit_state.add_txn(txn.header_signature)
-
-    def _verify_block_batches(self, blkw):
-        if blkw.block.batches:
-            prev_state = self._get_previous_block_root_state_hash(blkw)
-            scheduler = self._executor.create_scheduler(
-                self._squash_handler, prev_state)
-            self._executor.execute(scheduler)
-            try:
-                for batch, has_more in look_ahead(blkw.block.batches):
-                    if self._chain_commit_state.has_batch(
-                            batch.header_signature):
-                        LOGGER.debug("Block(%s) rejected due to duplicate "
-                                     "batch, batch: %s", blkw,
-                                     batch.header_signature[:8])
-                        raise InvalidBatch()
-
-                    self._verify_batch_transactions(batch)
-                    self._chain_commit_state.add_batch(
-                        batch, add_transactions=False)
-                    if has_more:
-                        scheduler.add_batch(batch)
-                    else:
-                        scheduler.add_batch(batch, blkw.state_root_hash)
-            except InvalidBatch:
-                LOGGER.debug("Invalid batch %s encountered during "
-                             "verification of block %s",
-                             batch.header_signature[:8],
-                             blkw)
-                scheduler.cancel()
-                return False
-            except Exception:
-                scheduler.cancel()
-                raise
-
-            scheduler.finalize()
-            scheduler.complete(block=True)
-            state_hash = None
-
-            for batch in blkw.batches:
-                batch_result = scheduler.get_batch_execution_result(
-                    batch.header_signature)
-                if batch_result is not None and batch_result.is_valid:
-                    txn_results = \
-                        scheduler.get_transaction_execution_results(
-                            batch.header_signature)
-                    blkw.execution_results.extend(txn_results)
-                    state_hash = batch_result.state_hash
-                    blkw.num_transactions += len(batch.transactions)
-                else:
-                    return False
-            if blkw.state_root_hash != state_hash:
-                LOGGER.debug("Block(%s) rejected due to state root hash "
-                             "mismatch: %s != %s", blkw, blkw.state_root_hash,
-                             state_hash)
-                return False
-        return True
-
-    def _validate_permissions(self, blkw):
-        """
-        Validate that all of the batch signers and transaction signer for the
-        batches in the block are permitted by the transactor permissioning
-        roles stored in state as of the previous block. If a transactor is
-        found to not be permitted, the block is invalid.
-        """
-        if blkw.block_num != 0:
-            try:
-                state_root = self._get_previous_block_root_state_hash(blkw)
-            except KeyError:
-                LOGGER.debug(
-                    "Block rejected due to missing" + " predecessor: %s", blkw)
-                return False
-            for batch in blkw.batches:
-                if not self._permission_verifier.is_batch_signer_authorized(
-                        batch, state_root):
-                    return False
-        return True
-
-    def _validate_on_chain_rules(self, blkw):
-        """
-        Validate that the block conforms to all validation rules stored in
-        state. If the block breaks any of the stored rules, the block is
-        invalid.
-        """
-        if blkw.block_num != 0:
-            try:
-                state_root = self._get_previous_block_root_state_hash(blkw)
-            except KeyError:
-                LOGGER.debug(
-                    "Block rejected due to missing" + " predecessor: %s", blkw)
-                return False
-            return self._validation_rule_enforcer.validate(blkw, state_root)
-        return True
-
-    def validate_block(self, blkw):
-        # pylint: disable=broad-except
-        try:
-            if blkw.status == BlockStatus.Valid:
-                return True
-            elif blkw.status == BlockStatus.Invalid:
-                return False
-            else:
-                valid = True
-
-                valid = self._validate_permissions(blkw)
-
-                if valid:
-                    public_key = \
-                        self._identity_signer.get_public_key().as_hex()
-                    consensus = self._consensus_module.BlockVerifier(
-                        block_cache=self._block_cache,
-                        state_view_factory=self._state_view_factory,
-                        data_dir=self._data_dir,
-                        config_dir=self._config_dir,
-                        validator_id=public_key)
-                    valid = consensus.verify_block(blkw)
-
-                if valid:
-                    valid = self._validate_on_chain_rules(blkw)
-
-                if valid:
-                    valid = self._verify_block_batches(blkw)
-
-                # since changes to the chain-head can change the state of the
-                # blocks in BlockStore we have to revalidate this block.
-                block_store = self._block_cache.block_store
-                if (self._chain_head is not None
-                        and self._chain_head.identifier !=
-                        block_store.chain_head.identifier):
-                    raise ChainHeadUpdated()
-
-                blkw.status = \
-                    BlockStatus.Valid if valid else BlockStatus.Invalid
-
-                return valid
-        except ChainHeadUpdated as chu:
-            raise chu
-        except Exception:
-            LOGGER.exception(
-                "Unhandled exception BlockPublisher.validate_block()")
-            return False
-
-    def _find_common_height(self, new_chain, cur_chain):
-        """
-        Walk back on the longest chain until we find a predecessor that is the
-        same height as the other chain.
-        The blocks are recorded in the corresponding lists
-        and the blocks at the same height are returned
-        """
-        new_blkw = self._new_block
-        cur_blkw = self._chain_head
-        # 1) find the common ancestor of this block in the current chain
-        # Walk back until we have both chains at the same length
-
-        # Walk back the new chain to find the block that is the
-        # same height as the current head.
-        if new_blkw.block_num > cur_blkw.block_num:
-            # new chain is longer
-            # walk the current chain back until we find the block that is the
-            # same height as the current chain.
-            while new_blkw.block_num > cur_blkw.block_num and \
-                    new_blkw.previous_block_id != NULL_BLOCK_IDENTIFIER:
-                new_chain.append(new_blkw)
-                try:
-                    new_blkw = \
-                        self._block_cache[
-                            new_blkw.previous_block_id]
-                except KeyError:
-                    LOGGER.debug(
-                        "Block rejected due to missing" + " predecessor: %s",
-                        new_blkw)
-                    for b in new_chain:
-                        b.status = BlockStatus.Invalid
-                    raise BlockValidationAborted()
-        elif new_blkw.block_num < cur_blkw.block_num:
-            # current chain is longer
-            # walk the current chain back until we find the block that is the
-            # same height as the new chain.
-            while (cur_blkw.block_num > new_blkw.block_num
-                   and new_blkw.previous_block_id != NULL_BLOCK_IDENTIFIER):
-                cur_chain.append(cur_blkw)
-                cur_blkw = self._block_cache[cur_blkw.previous_block_id]
-        return (new_blkw, cur_blkw)
-
-    def _find_common_ancestor(self, new_blkw, cur_blkw, new_chain, cur_chain):
-        """ Finds a common ancestor of the two chains.
-        """
-        while cur_blkw.identifier != new_blkw.identifier:
-            if (cur_blkw.previous_block_id == NULL_BLOCK_IDENTIFIER
-                    or new_blkw.previous_block_id == NULL_BLOCK_IDENTIFIER):
-                # We are at a genesis block and the blocks are not the same
-                LOGGER.info(
-                    "Block rejected due to wrong genesis: %s %s",
-                    cur_blkw, new_blkw)
-                for b in new_chain:
-                    b.status = BlockStatus.Invalid
-                raise BlockValidationAborted()
-            new_chain.append(new_blkw)
-            try:
-                new_blkw = self._block_cache[new_blkw.previous_block_id]
-            except KeyError:
-                LOGGER.debug(
-                    "Block rejected due to missing" + " predecessor: %s",
-                    new_blkw)
-                for b in new_chain:
-                    b.status = BlockStatus.Invalid
-                raise BlockValidationAborted()
-
-            cur_chain.append(cur_blkw)
-            cur_blkw = self._block_cache[cur_blkw.previous_block_id]
-
-    def _test_commit_new_chain(self):
-        """ Compare the two chains and determine which should be the head.
-        """
-        public_key = self._identity_signer.get_public_key().as_hex()
-        fork_resolver = \
-            self._consensus_module.ForkResolver(
-                block_cache=self._block_cache,
-                state_view_factory=self._state_view_factory,
-                data_dir=self._data_dir,
-                config_dir=self._config_dir,
-                validator_id=public_key)
-
-        return fork_resolver.compare_forks(self._chain_head, self._new_block)
-
-    def _compute_batch_change(self, new_chain, cur_chain):
-        """
-        Compute the batch change sets.
-        """
-        committed_batches = []
-        for blkw in new_chain:
-            for batch in blkw.batches:
-                committed_batches.append(batch)
-
-        uncommitted_batches = []
-        for blkw in cur_chain:
-            for batch in blkw.batches:
-                uncommitted_batches.append(batch)
-
-        return (committed_batches, uncommitted_batches)
-
-    def run(self):
-        """
-        Main entry for Block Validation, Take a given candidate block
-        and decide if it is valid then if it is valid determine if it should
-        be the new head block. Returns the results to the ChainController
-        so that the change over can be made if necessary.
-        """
-        try:
-            LOGGER.info("Starting block validation of : %s", self._new_block)
-            cur_chain = self._result["cur_chain"]  # ordered list of the
-            # current chain blocks
-            new_chain = self._result["new_chain"]  # ordered list of the new
-            # chain blocks
-
-            # get the current chain_head.
-            self._chain_head = self._block_cache.block_store.chain_head
-            self._result['chain_head'] = self._chain_head
-
-            # 1) Find the common ancestor block, the root of the fork.
-            # walk back till both chains are the same height
-            (new_blkw, cur_blkw) = self._find_common_height(new_chain,
-                                                            cur_chain)
-
-            # 2) Walk back until we find the common ancestor
-            self._find_common_ancestor(new_blkw, cur_blkw,
-                                       new_chain, cur_chain)
-
-            # 3) Determine the validity of the new fork
-            # build the transaction cache to simulate the state of the
-            # chain at the common root.
-            self._chain_commit_state = ChainCommitState(
-                self._block_cache.block_store, cur_chain)
-
-            valid = True
-            for block in reversed(new_chain):
-                if valid:
-                    if not self.validate_block(block):
-                        LOGGER.info("Block validation failed: %s", block)
-                        valid = False
-                    self._result["num_transactions"] += block.num_transactions
-                else:
-                    LOGGER.info(
-                        "Block marked invalid(invalid predecessor): " + "%s",
-                        block)
-                    block.status = BlockStatus.Invalid
-
-            if not valid:
-                self._done_cb(False, self._result)
-                return
-
-            # 4) Evaluate the 2 chains to see if the new chain should be
-            # committed
-            commit_new_chain = self._test_commit_new_chain()
-
-            # 5) Consensus to compute batch sets (only if we are switching).
-            if commit_new_chain:
-                (self._result["committed_batches"],
-                 self._result["uncommitted_batches"]) = \
-                    self._compute_batch_change(new_chain, cur_chain)
-
-            # 6) Tell the journal we are done.
-            self._done_cb(commit_new_chain, self._result)
-
-            LOGGER.info(
-                "Finished block validation of: %s",
-                self._new_block)
-        except BlockValidationAborted:
-            self._done_cb(False, self._result)
-            return
-        except ChainHeadUpdated:
-            self._done_cb(False, self._result)
-            return
-        except Exception:  # pylint: disable=broad-except
-            LOGGER.exception(
-                "Block validation failed with unexpected error: %s",
-                self._new_block)
-            # callback to clean up the block out of the processing list.
-            self._done_cb(False, self._result)
-
-
->>>>>>> 9776cc1a
 class ChainObserver(object, metaclass=ABCMeta):
     @abstractmethod
     def chain_update(self, block, receipts):
@@ -593,16 +142,6 @@
             self._committed_transactions_count = CounterWrapper()
             self._block_num_gauge = GaugeWrapper()
 
-<<<<<<< HEAD
-=======
-        self._block_queue = queue.Queue()
-        self._thread_pool = (
-            InstrumentedThreadPoolExecutor(1)
-            if thread_pool is None else thread_pool
-        )
-        self._chain_thread = None
-
->>>>>>> 9776cc1a
         # Only run this after all member variables have been bound
         self._set_chain_head_from_block_store()
 
@@ -665,97 +204,7 @@
             self._set_genesis(block)
             return
 
-<<<<<<< HEAD
         result = self.resolve_fork(self._chain_head, block)
-=======
-                # if the head has changed, since we started the work.
-                if result["chain_head"].identifier != \
-                        self._chain_head.identifier:
-                    LOGGER.info(
-                        'Chain head updated from %s to %s while processing '
-                        'block: %s',
-                        result["chain_head"],
-                        self._chain_head,
-                        new_block)
-
-                    # If any immediate descendant blocks arrived while this
-                    # block was being processed, then submit them for
-                    # verification.  Otherwise, add this block back to the
-                    # pending queue and resubmit it for verification.
-                    if descendant_blocks:
-                        LOGGER.debug(
-                            'Verify descendant blocks: %s (%s)',
-                            new_block,
-                            [block.identifier[:8] for block in
-                             descendant_blocks])
-                        self._submit_blocks_for_verification(
-                            descendant_blocks)
-                    else:
-                        LOGGER.debug('Verify block again: %s ', new_block)
-                        self._blocks_pending[new_block.identifier] = []
-                        self._submit_blocks_for_verification([new_block])
-
-                # If the head is to be updated to the new block.
-                elif commit_new_block:
-                    with self._chain_head_lock:
-                        self._chain_head = new_block
-
-                        # update the the block store to have the new chain
-                        self._block_store.update_chain(result["new_chain"],
-                                                       result["cur_chain"])
-
-                        # make sure old chain is in the block_caches
-                        self._block_cache.add_chain(result["cur_chain"])
-
-                        LOGGER.info(
-                            "Chain head updated to: %s",
-                            self._chain_head)
-
-                        self._chain_head_gauge.set_value(
-                            self._chain_head.identifier[:8])
-
-                        self._committed_transactions_count.inc(
-                            result["num_transactions"])
-
-                        self._block_num_gauge.set_value(
-                            self._chain_head.block_num)
-
-                        # tell the BlockPublisher else the chain is updated
-                        self._notify_on_chain_updated(
-                            self._chain_head,
-                            result["committed_batches"],
-                            result["uncommitted_batches"])
-
-                        for batch in new_block.batches:
-                            if batch.trace:
-                                LOGGER.debug("TRACE %s: %s",
-                                             batch.header_signature,
-                                             self.__class__.__name__)
-
-                    # Submit any immediate descendant blocks for verification
-                    LOGGER.debug(
-                        'Verify descendant blocks: %s (%s)',
-                        new_block,
-                        [block.identifier[:8] for block in descendant_blocks])
-                    self._submit_blocks_for_verification(descendant_blocks)
-
-                    for block in reversed(result["new_chain"]):
-                        receipts = self._make_receipts(block.execution_results)
-                        # Update all chain observers
-                        for observer in self._chain_observers:
-                            observer.chain_update(block, receipts)
-
-                # If the block was determine to be invalid.
-                elif new_block.status == BlockStatus.Invalid:
-                    # Since the block is invalid, we will never accept any
-                    # blocks that are descendants of this block.  We are going
-                    # to go through the pending blocks and remove all
-                    # descendants we find and mark the corresponding block
-                    # as invalid.
-                    while descendant_blocks:
-                        pending_block = descendant_blocks.pop()
-                        pending_block.status = BlockStatus.Invalid
->>>>>>> 9776cc1a
 
         # Make sure the chain head didn't update while resolving the fork
         if result.chain_head.identifier != self._chain_head.identifier:
@@ -788,48 +237,11 @@
                     result.committed_batches,
                     result.uncommitted_batches)
 
-<<<<<<< HEAD
                 for batch in block.batches:
                     if batch.trace:
                         LOGGER.debug(
                             "TRACE %s: %s", batch.header_signature,
                             self.__class__.__name__)
-=======
-                self._block_cache[block.identifier] = block
-                self._blocks_pending[block.identifier] = []
-                LOGGER.debug("Block received: %s", block)
-                if (block.previous_block_id in self._blocks_processing
-                        or block.previous_block_id in self._blocks_pending):
-                    LOGGER.debug('Block pending: %s', block)
-                    # if the previous block is being processed, put it in a
-                    # wait queue, Also need to check if previous block is
-                    # in the wait queue.
-                    pending_blocks = self._blocks_pending.get(
-                        block.previous_block_id,
-                        [])
-                    # Though rare, the block may already be in the
-                    # pending_block list and should not be re-added.
-                    if block not in pending_blocks:
-                        pending_blocks.append(block)
-
-                    self._blocks_pending[block.previous_block_id] = \
-                        pending_blocks
-                else:
-                    # schedule this block for validation.
-                    self._submit_blocks_for_verification([block])
-        # pylint: disable=broad-except
-        except Exception:
-            LOGGER.exception(
-                "Unhandled exception in ChainController.on_block_received()")
-
-    def has_block(self, block_id):
-        with self._lock:
-            if block_id in self._block_cache:
-                return True
-
-            if block_id in self._blocks_processing:
-                return True
->>>>>>> 9776cc1a
 
             for blk in result.new_chain:
                 receipts = self._make_receipts(blk.execution_results)
